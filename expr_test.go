package expr_test

import (
	"context"
	"encoding/json"
	"fmt"
	"os"
	"reflect"
	"sync"
	"testing"
	"time"

	"github.com/stretchr/testify/assert"
	"github.com/stretchr/testify/require"

	"github.com/expr-lang/expr"
	"github.com/expr-lang/expr/ast"
	"github.com/expr-lang/expr/file"
	"github.com/expr-lang/expr/test/mock"
)

func ExampleEval() {
	output, err := expr.Eval("greet + name", map[string]any{
		"greet": "Hello, ",
		"name":  "world!",
	})
	if err != nil {
		fmt.Printf("err: %v", err)
		return
	}

	fmt.Printf("%v", output)

	// Output: Hello, world!
}

func ExampleEval_runtime_error() {
	_, err := expr.Eval(`map(1..3, {1 % (# - 3)})`, nil)
	fmt.Print(err)

	// Output: runtime error: integer divide by zero (1:14)
	//  | map(1..3, {1 % (# - 3)})
	//  | .............^
}

func ExampleCompile() {
	env := map[string]any{
		"foo": 1,
		"bar": 99,
	}

	program, err := expr.Compile("foo in 1..99 and bar in 1..99", expr.Env(env))
	if err != nil {
		fmt.Printf("%v", err)
		return
	}

	output, err := expr.Run(program, env)
	if err != nil {
		fmt.Printf("%v", err)
		return
	}

	fmt.Printf("%v", output)

	// Output: true
}

func ExampleEnv() {
	type Segment struct {
		Origin string
	}
	type Passengers struct {
		Adults int
	}
	type Meta struct {
		Tags map[string]string
	}
	type Env struct {
		Meta
		Segments   []*Segment
		Passengers *Passengers
		Marker     string
	}

	code := `all(Segments, {.Origin == "MOW"}) && Passengers.Adults > 0 && Tags["foo"] startsWith "bar"`

	program, err := expr.Compile(code, expr.Env(Env{}))
	if err != nil {
		fmt.Printf("%v", err)
		return
	}

	env := Env{
		Meta: Meta{
			Tags: map[string]string{
				"foo": "bar",
			},
		},
		Segments: []*Segment{
			{Origin: "MOW"},
		},
		Passengers: &Passengers{
			Adults: 2,
		},
		Marker: "test",
	}

	output, err := expr.Run(program, env)
	if err != nil {
		fmt.Printf("%v", err)
		return
	}

	fmt.Printf("%v", output)

	// Output: true
}

func ExampleEnv_tagged_field_names() {
	env := struct {
		FirstWord  string
		Separator  string `expr:"Space"`
		SecondWord string `expr:"second_word"`
	}{
		FirstWord:  "Hello",
		Separator:  " ",
		SecondWord: "World",
	}

	output, err := expr.Eval(`FirstWord + Space + second_word`, env)
	if err != nil {
		fmt.Printf("%v", err)
		return
	}

	fmt.Printf("%v", output)

	// Output : Hello World
}

func ExampleAsKind() {
	program, err := expr.Compile("{a: 1, b: 2}", expr.AsKind(reflect.Map))
	if err != nil {
		fmt.Printf("%v", err)
		return
	}

	output, err := expr.Run(program, nil)
	if err != nil {
		fmt.Printf("%v", err)
		return
	}

	fmt.Printf("%v", output)

	// Output: map[a:1 b:2]
}

func ExampleAsBool() {
	env := map[string]int{
		"foo": 0,
	}

	program, err := expr.Compile("foo >= 0", expr.Env(env), expr.AsBool())
	if err != nil {
		fmt.Printf("%v", err)
		return
	}

	output, err := expr.Run(program, env)
	if err != nil {
		fmt.Printf("%v", err)
		return
	}

	fmt.Printf("%v", output.(bool))

	// Output: true
}

func ExampleAsBool_error() {
	env := map[string]any{
		"foo": 0,
	}

	_, err := expr.Compile("foo + 42", expr.Env(env), expr.AsBool())

	fmt.Printf("%v", err)

	// Output: expected bool, but got int
}

func ExampleAsInt() {
	program, err := expr.Compile("42", expr.AsInt())
	if err != nil {
		fmt.Printf("%v", err)
		return
	}

	output, err := expr.Run(program, nil)
	if err != nil {
		fmt.Printf("%v", err)
		return
	}

	fmt.Printf("%T(%v)", output, output)

	// Output: int(42)
}

func ExampleAsInt64() {
	env := map[string]any{
		"rating": 5.5,
	}

	program, err := expr.Compile("rating", expr.Env(env), expr.AsInt64())
	if err != nil {
		fmt.Printf("%v", err)
		return
	}

	output, err := expr.Run(program, env)
	if err != nil {
		fmt.Printf("%v", err)
		return
	}

	fmt.Printf("%v", output.(int64))

	// Output: 5
}

func ExampleAsFloat64() {
	program, err := expr.Compile("42", expr.AsFloat64())
	if err != nil {
		fmt.Printf("%v", err)
		return
	}

	output, err := expr.Run(program, nil)
	if err != nil {
		fmt.Printf("%v", err)
		return
	}

	fmt.Printf("%v", output.(float64))

	// Output: 42
}

func ExampleAsFloat64_error() {
	_, err := expr.Compile(`!!true`, expr.AsFloat64())

	fmt.Printf("%v", err)

	// Output: expected float64, but got bool
}

func ExampleWarnOnAny() {
	// Arrays always have []any type. The expression return type is any.
	// AsInt() instructs compiler to expect int or any, and cast to int,
	// if possible. WarnOnAny() instructs to return an error on any type.
	_, err := expr.Compile(`[42, true, "yes"][0]`, expr.AsInt(), expr.WarnOnAny())

	fmt.Printf("%v", err)

	// Output: expected int, but got interface {}
}

func ExampleOperator() {
	code := `
		Now() > CreatedAt &&
		(Now() - CreatedAt).Hours() > 24
	`

	type Env struct {
		CreatedAt time.Time
		Now       func() time.Time
		Sub       func(a, b time.Time) time.Duration
		After     func(a, b time.Time) bool
	}

	options := []expr.Option{
		expr.Env(Env{}),
		expr.Operator(">", "After"),
		expr.Operator("-", "Sub"),
	}

	program, err := expr.Compile(code, options...)
	if err != nil {
		fmt.Printf("%v", err)
		return
	}

	env := Env{
		CreatedAt: time.Date(2018, 7, 14, 0, 0, 0, 0, time.UTC),
		Now:       func() time.Time { return time.Now() },
		Sub:       func(a, b time.Time) time.Duration { return a.Sub(b) },
		After:     func(a, b time.Time) bool { return a.After(b) },
	}

	output, err := expr.Run(program, env)
	if err != nil {
		fmt.Printf("%v", err)
		return
	}

	fmt.Printf("%v", output)

	// Output: true
}

func ExampleOperator_Decimal() {
	type Decimal struct{ N float64 }
	code := `A + B - C`

	type Env struct {
		A, B, C Decimal
		Sub     func(a, b Decimal) Decimal
		Add     func(a, b Decimal) Decimal
	}

	options := []expr.Option{
		expr.Env(Env{}),
		expr.Operator("+", "Add"),
		expr.Operator("-", "Sub"),
	}

	program, err := expr.Compile(code, options...)
	if err != nil {
		fmt.Printf("Compile error: %v", err)
		return
	}

	env := Env{
		A:   Decimal{3},
		B:   Decimal{2},
		C:   Decimal{1},
		Sub: func(a, b Decimal) Decimal { return Decimal{a.N - b.N} },
		Add: func(a, b Decimal) Decimal { return Decimal{a.N + b.N} },
	}

	output, err := expr.Run(program, env)
	if err != nil {
		fmt.Printf("%v", err)
		return
	}

	fmt.Printf("%v", output)

	// Output: {4}
}

func fib(n int) int {
	if n <= 1 {
		return n
	}
	return fib(n-1) + fib(n-2)
}

func ExampleConstExpr() {
	code := `[fib(5), fib(3+3), fib(dyn)]`

	env := map[string]any{
		"fib": fib,
		"dyn": 0,
	}

	options := []expr.Option{
		expr.Env(env),
		expr.ConstExpr("fib"), // Mark fib func as constant expression.
	}

	program, err := expr.Compile(code, options...)
	if err != nil {
		fmt.Printf("%v", err)
		return
	}

	// Only fib(5) and fib(6) calculated on Compile, fib(dyn) can be called at runtime.
	env["dyn"] = 7

	output, err := expr.Run(program, env)
	if err != nil {
		fmt.Printf("%v", err)
		return
	}

	fmt.Printf("%v\n", output)

	// Output: [5 8 13]
}

func ExampleAllowUndefinedVariables() {
	code := `name == nil ? "Hello, world!" : sprintf("Hello, %v!", name)`

	env := map[string]any{
		"sprintf": fmt.Sprintf,
	}

	options := []expr.Option{
		expr.Env(env),
		expr.AllowUndefinedVariables(), // Allow to use undefined variables.
	}

	program, err := expr.Compile(code, options...)
	if err != nil {
		fmt.Printf("%v", err)
		return
	}

	output, err := expr.Run(program, env)
	if err != nil {
		fmt.Printf("%v", err)
		return
	}
	fmt.Printf("%v\n", output)

	env["name"] = "you" // Define variables later on.

	output, err = expr.Run(program, env)
	if err != nil {
		fmt.Printf("%v", err)
		return
	}
	fmt.Printf("%v\n", output)

	// Output: Hello, world!
	// Hello, you!
}

func ExampleAllowUndefinedVariables_zero_value() {
	code := `name == "" ? foo + bar : foo + name`

	// If environment has different zero values, then undefined variables
	// will have it as default value.
	env := map[string]string{}

	options := []expr.Option{
		expr.Env(env),
		expr.AllowUndefinedVariables(), // Allow to use undefined variables.
	}

	program, err := expr.Compile(code, options...)
	if err != nil {
		fmt.Printf("%v", err)
		return
	}

	env = map[string]string{
		"foo": "Hello, ",
		"bar": "world!",
	}

	output, err := expr.Run(program, env)
	if err != nil {
		fmt.Printf("%v", err)
		return
	}
	fmt.Printf("%v", output)

	// Output: Hello, world!
}

func ExampleAllowUndefinedVariables_zero_value_functions() {
	code := `words == "" ? Split("foo,bar", ",") : Split(words, ",")`

	// Env is map[string]string type on which methods are defined.
	env := mock.MapStringStringEnv{}

	options := []expr.Option{
		expr.Env(env),
		expr.AllowUndefinedVariables(), // Allow to use undefined variables.
	}

	program, err := expr.Compile(code, options...)
	if err != nil {
		fmt.Printf("%v", err)
		return
	}

	output, err := expr.Run(program, env)
	if err != nil {
		fmt.Printf("%v", err)
		return
	}
	fmt.Printf("%v", output)

	// Output: [foo bar]
}

type patcher struct{}

func (p *patcher) Visit(node *ast.Node) {
	switch n := (*node).(type) {
	case *ast.MemberNode:
		ast.Patch(node, &ast.CallNode{
			Callee:    &ast.IdentifierNode{Value: "get"},
			Arguments: []ast.Node{n.Node, n.Property},
		})
	}
}

func ExamplePatch() {
	/*
		type patcher struct{}

		func (p *patcher) Visit(node *ast.Node) {
			switch n := (*node).(type) {
			case *ast.MemberNode:
				ast.Patch(node, &ast.CallNode{
					Callee:    &ast.IdentifierNode{Value: "get"},
					Arguments: []ast.Node{n.Node, n.Property},
				})
			}
		}
	*/

	program, err := expr.Compile(
		`greet.you.world + "!"`,
		expr.Patch(&patcher{}),
	)
	if err != nil {
		fmt.Printf("%v", err)
		return
	}

	env := map[string]any{
		"greet": "Hello",
		"get": func(a, b string) string {
			return a + ", " + b
		},
	}

	output, err := expr.Run(program, env)
	if err != nil {
		fmt.Printf("%v", err)
		return
	}
	fmt.Printf("%v", output)

	// Output : Hello, you, world!
}

func ExampleWithContext() {
	env := map[string]any{
		"fn": func(ctx context.Context, _, _ int) int {
			// An infinite loop that can be canceled by context.
			for {
				select {
				case <-ctx.Done():
					return 42
				}
			}
		},
		"ctx": context.TODO(), // Context should be passed as a variable.
	}

	program, err := expr.Compile(`fn(1, 2)`,
		expr.Env(env),
		expr.WithContext("ctx"), // Pass context variable name.
	)
	if err != nil {
		fmt.Printf("%v", err)
		return
	}

	// Cancel context after 100 milliseconds.
	ctx, cancel := context.WithTimeout(context.Background(), time.Millisecond*100)
	defer cancel()

	// After program is compiled, context can be passed to Run.
	env["ctx"] = ctx

	// Run will return 42 after 100 milliseconds.
	output, err := expr.Run(program, env)
	if err != nil {
		fmt.Printf("%v", err)
		return
	}

	fmt.Printf("%v", output)
	// Output: 42
}

func TestExpr_readme_example(t *testing.T) {
	env := map[string]any{
		"greet":   "Hello, %v!",
		"names":   []string{"world", "you"},
		"sprintf": fmt.Sprintf,
	}

	code := `sprintf(greet, names[0])`

	program, err := expr.Compile(code, expr.Env(env))
	require.NoError(t, err)

	output, err := expr.Run(program, env)
	require.NoError(t, err)

	require.Equal(t, "Hello, world!", output)
}

func TestExpr(t *testing.T) {
	date := time.Date(2017, time.October, 23, 18, 30, 0, 0, time.UTC)
	oneDay, _ := time.ParseDuration("24h")
	timeNowPlusOneDay := date.Add(oneDay)

	env := mock.Env{
		Embed:     mock.Embed{},
		Ambiguous: "",
		Any:       nil,
		Bool:      true,
		Float:     0,
		Int64:     0,
		Int32:     0,
		Int:       0,
		One:       1,
		Two:       2,
		Uint32:    0,
		String:    "string",
		BoolPtr:   nil,
		FloatPtr:  nil,
		IntPtr:    nil,
		IntPtrPtr: nil,
		StringPtr: nil,
		Foo: mock.Foo{
			Value: "foo",
			Bar: mock.Bar{
				Baz: "baz",
			},
		},
		Abstract:           nil,
		ArrayOfAny:         nil,
		ArrayOfInt:         []int{1, 2, 3, 4, 5},
		ArrayOfFoo:         []*mock.Foo{{Value: "foo"}, {Value: "bar"}, {Value: "baz"}},
		MapOfFoo:           nil,
		MapOfAny:           nil,
		FuncParam:          nil,
		FuncParamAny:       nil,
		FuncTooManyReturns: nil,
		FuncNamed:          nil,
		NilAny:             nil,
		NilFn:              nil,
		NilStruct:          nil,
		Variadic: func(head int, xs ...int) bool {
			sum := 0
			for _, x := range xs {
				sum += x
			}
			return head == sum
		},
		Fast:        nil,
		Time:        date,
		TimePlusDay: timeNowPlusOneDay,
		Duration:    oneDay,
	}

	tests := []struct {
		code string
		want any
	}{
		{
			`1`,
			1,
		},
		{
			`-.5`,
			-.5,
		},
		{
			`true && false || false`,
			false,
		},
		{
			`Int == 0 && Int32 == 0 && Int64 == 0 && Float64 == 0 && Bool && String == "string"`,
			true,
		},
		{
			`-Int64 == 0`,
			true,
		},
		{
			`"a" != "b"`,
			true,
		},
		{
			`"a" != "b" || 1 == 2`,
			true,
		},
		{
			`Int + 0`,
			0,
		},
		{
			`Uint64 + 0`,
			0,
		},
		{
			`Uint64 + Int64`,
			0,
		},
		{
			`Int32 + Int64`,
			0,
		},
		{
			`Float64 + 0`,
			float64(0),
		},
		{
			`0 + Float64`,
			float64(0),
		},
		{
			`0 <= Float64`,
			true,
		},
		{
			`Float64 < 1`,
			true,
		},
		{
			`Int < 1`,
			true,
		},
		{
			`2 + 2 == 4`,
			true,
		},
		{
			`8 % 3`,
			2,
		},
		{
			`2 ** 8`,
			float64(256),
		},
		{
			`2 ^ 8`,
			float64(256),
		},
		{
			`-(2-5)**3-2/(+4-3)+-2`,
			float64(23),
		},
		{
			`"hello" + " " + "world"`,
			"hello world",
		},
		{
			`0 in -1..1 and 1 in 1..1`,
			true,
		},
		{
			`Int in 0..1`,
			true,
		},
		{
			`Int32 in 0..1`,
			true,
		},
		{
			`Int64 in 0..1`,
			true,
		},
		{
			`1 in [1, 2, 3] && "foo" in {foo: 0, bar: 1} && "Bar" in Foo`,
			true,
		},
		{
			`1 in [1.5] || 1 not in [1]`,
			false,
		},
		{
			`One in 0..1 && Two not in 0..1`,
			true,
		},
		{
			`Two not in 0..1`,
			true,
		},
		{
			`Two not    in 0..1`,
			true,
		},
		{
			`-1 not in [1]`,
			true,
		},
		{
			`Int32 in [10, 20]`,
			false,
		},
		{
			`String matches "s.+"`,
			true,
		},
		{
			`String matches ("^" + String + "$")`,
			true,
		},
		{
			`'foo' + 'bar' not matches 'foobar'`,
			false,
		},
		{
			`"foobar" contains "bar"`,
			true,
		},
		{
			`"foobar" startsWith "foo"`,
			true,
		},
		{
			`"foobar" endsWith "bar"`,
			true,
		},
		{
			`(0..10)[5]`,
			5,
		},
		{
			`Foo.Bar.Baz`,
			"baz",
		},
		{
			`Add(10, 5) + GetInt()`,
			15,
		},
		{
			`Foo.Method().Baz`,
			`baz (from Foo.Method)`,
		},
		{
			`Foo.MethodWithArgs("prefix ")`,
			"prefix foo",
		},
		{
			`len([1, 2, 3])`,
			3,
		},
		{
			`len([1, Two, 3])`,
			3,
		},
		{
			`len(["hello", "world"])`,
			2,
		},
		{
			`len("hello, world")`,
			12,
		},
		{
			`len(ArrayOfInt)`,
			5,
		},
		{
			`len({a: 1, b: 2, c: 2})`,
			3,
		},
		{
			`max([1, 2, 3])`,
			3,
		},
		{
			`max(1, 2, 3)`,
			3,
		},
		{
			`min([1, 2, 3])`,
			1,
		},
		{
			`min(1, 2, 3)`,
			1,
		},
		{
			`{foo: 0, bar: 1}`,
			map[string]any{"foo": 0, "bar": 1},
		},
		{
			`{foo: 0, bar: 1}`,
			map[string]any{"foo": 0, "bar": 1},
		},
		{
			`(true ? 0+1 : 2+3) + (false ? -1 : -2)`,
			-1,
		},
		{
			`filter(1..9, {# > 7})`,
			[]any{8, 9},
		},
		{
			`map(1..3, {# * #})`,
			[]any{1, 4, 9},
		},
		{
			`all(1..3, {# > 0})`,
			true,
		},
		{
			`all(1..3, {# > 0}) && all(1..3, {# < 4})`,
			true,
		},
		{
			`all(1..3, {# > 2}) && all(1..3, {# < 4})`,
			false,
		},
		{
			`all(1..3, {# > 0}) && all(1..3, {# < 2})`,
			false,
		},
		{
			`all(1..3, {# > 2}) && all(1..3, {# < 2})`,
			false,
		},
		{
			`all(1..3, {# > 0}) || all(1..3, {# < 4})`,
			true,
		},
		{
			`all(1..3, {# > 0}) || all(1..3, {# != 2})`,
			true,
		},
		{
			`all(1..3, {# != 3}) || all(1..3, {# < 4})`,
			true,
		},
		{
			`all(1..3, {# != 3}) || all(1..3, {# != 2})`,
			false,
		},
		{
			`none(1..3, {# == 0})`,
			true,
		},
		{
			`none(1..3, {# == 0}) && none(1..3, {# == 4})`,
			true,
		},
		{
			`none(1..3, {# == 0}) && none(1..3, {# == 3})`,
			false,
		},
		{
			`none(1..3, {# == 1}) && none(1..3, {# == 4})`,
			false,
		},
		{
			`none(1..3, {# == 1}) && none(1..3, {# == 3})`,
			false,
		},
		{
			`none(1..3, {# == 0}) || none(1..3, {# == 4})`,
			true,
		},
		{
			`none(1..3, {# == 0}) || none(1..3, {# == 3})`,
			true,
		},
		{
			`none(1..3, {# == 1}) || none(1..3, {# == 4})`,
			true,
		},
		{
			`none(1..3, {# == 1}) || none(1..3, {# == 3})`,
			false,
		},
		{
			`any([1,1,0,1], {# == 0})`,
			true,
		},
		{
			`any(1..3, {# == 1}) && any(1..3, {# == 2})`,
			true,
		},
		{
			`any(1..3, {# == 0}) && any(1..3, {# == 2})`,
			false,
		},
		{
			`any(1..3, {# == 1}) && any(1..3, {# == 4})`,
			false,
		},
		{
			`any(1..3, {# == 0}) && any(1..3, {# == 4})`,
			false,
		},
		{
			`any(1..3, {# == 1}) || any(1..3, {# == 2})`,
			true,
		},
		{
			`any(1..3, {# == 0}) || any(1..3, {# == 2})`,
			true,
		},
		{
			`any(1..3, {# == 1}) || any(1..3, {# == 4})`,
			true,
		},
		{
			`any(1..3, {# == 0}) || any(1..3, {# == 4})`,
			false,
		},
		{
			`one([1,1,0,1], {# == 0}) and not one([1,0,0,1], {# == 0})`,
			true,
		},
		{
			`one(1..3, {# == 1}) and one(1..3, {# == 2})`,
			true,
		},
		{
			`one(1..3, {# == 1 || # == 2}) and one(1..3, {# == 2})`,
			false,
		},
		{
			`one(1..3, {# == 1}) and one(1..3, {# == 2 || # == 3})`,
			false,
		},
		{
			`one(1..3, {# == 1 || # == 2}) and one(1..3, {# == 2 || # == 3})`,
			false,
		},
		{
			`one(1..3, {# == 1}) or one(1..3, {# == 2})`,
			true,
		},
		{
			`one(1..3, {# == 1 || # == 2}) or one(1..3, {# == 2})`,
			true,
		},
		{
			`one(1..3, {# == 1}) or one(1..3, {# == 2 || # == 3})`,
			true,
		},
		{
			`one(1..3, {# == 1 || # == 2}) or one(1..3, {# == 2 || # == 3})`,
			false,
		},

		{
			`count(1..30, {# % 3 == 0})`,
			10,
		},
		{
			`"a" < "b"`,
			true,
		},
		{
			`Time.Sub(Time).String() == "0s"`,
			true,
		},
		{
			`1 + 1`,
			2,
		},
		{
			`(One * Two) * 3 == One * (Two * 3)`,
			true,
		},
		{
			`ArrayOfInt[1]`,
			2,
		},
		{
			`ArrayOfInt[0] < ArrayOfInt[1]`,
			true,
		},
		{
			`ArrayOfInt[-1]`,
			5,
		},
		{
			`ArrayOfInt[1:2]`,
			[]int{2},
		},
		{
			`ArrayOfInt[1:4]`,
			[]int{2, 3, 4},
		},
		{
			`ArrayOfInt[-4:-1]`,
			[]int{2, 3, 4},
		},
		{
			`ArrayOfInt[:3]`,
			[]int{1, 2, 3},
		},
		{
			`ArrayOfInt[3:]`,
			[]int{4, 5},
		},
		{
			`ArrayOfInt[0:5] == ArrayOfInt`,
			true,
		},
		{
			`ArrayOfInt[0:] == ArrayOfInt`,
			true,
		},
		{
			`ArrayOfInt[:5] == ArrayOfInt`,
			true,
		},
		{
			`ArrayOfInt[:] == ArrayOfInt`,
			true,
		},
		{
			`4 in 5..1`,
			false,
		},
		{
			`4..0`,
			[]int{},
		},
		{
			`NilStruct`,
			(*mock.Foo)(nil),
		},
		{
			`NilAny == nil && nil == NilAny && nil == nil && NilAny == NilAny && NilInt == nil && NilSlice == nil && NilStruct == nil`,
			true,
		},
		{
			`0 == nil || "str" == nil || true == nil`,
			false,
		},
		{
			`Variadic(6, 1, 2, 3)`,
			true,
		},
		{
			`Variadic(0)`,
			true,
		},
		{
			`String[:]`,
			"string",
		},
		{
			`String[:3]`,
			"str",
		},
		{
			`String[:9]`,
			"string",
		},
		{
			`String[3:9]`,
			"ing",
		},
		{
			`String[7:9]`,
			"",
		},
		{
			`map(filter(ArrayOfInt, # >= 3), # + 1)`,
			[]any{4, 5, 6},
		},
		{
			`Time < Time + Duration`,
			true,
		},
		{
			`Time + Duration > Time`,
			true,
		},
		{
			`Time == Time`,
			true,
		},
		{
			`Time >= Time`,
			true,
		},
		{
			`Time <= Time`,
			true,
		},
		{
			`Time == Time + Duration`,
			false,
		},
		{
			`Time != Time`,
			false,
		},
		{
			`TimePlusDay - Duration`,
			date,
		},
		{
			`duration("1h") == duration("1h")`,
			true,
		},
		{
			`TimePlusDay - Time >= duration("24h")`,
			true,
		},
		{
			`duration("1h") > duration("1m")`,
			true,
		},
		{
			`duration("1h") < duration("1m")`,
			false,
		},
		{
			`duration("1h") >= duration("1m")`,
			true,
		},
		{
			`duration("1h") <= duration("1m")`,
			false,
		},
		{
			`duration("1h") > duration("1m")`,
			true,
		},
		{
			`duration("1h") + duration("1m")`,
			time.Hour + time.Minute,
		},
		{
			`7 * duration("1h")`,
			7 * time.Hour,
		},
		{
			`duration("1h") * 7`,
			7 * time.Hour,
		},
		{
			`duration("1s") * .5`,
			5e8,
		},
		{
			`1 /* one */ + 2 // two`,
			3,
		},
		{
			`let x = 1; x + 2`,
			3,
		},
		{
			`map(1..3, let x = #; let y = x * x; y * y)`,
			[]any{1, 16, 81},
		},
		{
			`map(1..2, let x = #; map(2..3, let y = #; x + y))`,
			[]any{[]any{3, 4}, []any{4, 5}},
		},
		{
			`len(filter(1..99, # % 7 == 0))`,
			14,
		},
		{
			`find(ArrayOfFoo, .Value == "baz")`,
			env.ArrayOfFoo[2],
		},
		{
			`findIndex(ArrayOfFoo, .Value == "baz")`,
			2,
		},
		{
			`filter(ArrayOfFoo, .Value == "baz")[0]`,
			env.ArrayOfFoo[2],
		},
		{
			`first(filter(ArrayOfFoo, .Value == "baz"))`,
			env.ArrayOfFoo[2],
		},
		{
			`first(filter(ArrayOfFoo, false))`,
			nil,
		},
		{
			`findLast(1..9, # % 2 == 0)`,
			8,
		},
		{
			`findLastIndex(1..9, # % 2 == 0)`,
			7,
		},
		{
			`filter(1..9, # % 2 == 0)[-1]`,
			8,
		},
		{
			`last(filter(1..9, # % 2 == 0))`,
			8,
		},
		{
			`map(filter(1..9, # % 2 == 0), # * 2)`,
			[]any{4, 8, 12, 16},
		},
		{
			`map(map(filter(1..9, # % 2 == 0), # * 2), # * 2)`,
			[]any{8, 16, 24, 32},
		},
		{
			`first(map(filter(1..9, # % 2 == 0), # * 2))`,
			4,
		},
		{
			`map(filter(1..9, # % 2 == 0), # * 2)[-1]`,
			16,
		},
		{
			`len(map(filter(1..9, # % 2 == 0), # * 2))`,
			4,
		},
		{
			`len(filter(map(1..9, # * 2), # % 2 == 0))`,
			9,
		},
		{
			`first(filter(map(1..9, # * 2), # % 2 == 0))`,
			2,
		},
		{
			`first(map(filter(1..9, # % 2 == 0), # * 2))`,
			4,
		},
		{
			`2^3 == 8`,
			true,
		},
		{
			`4/2 == 2`,
			true,
		},
		{
			`.5 in 0..1`,
			false,
		},
		{
			`.5 in ArrayOfInt`,
			false,
		},
		{
			`bitnot(10)`,
			-11,
		},
		{
			`bitxor(15, 32)`,
			47,
		},
		{
			`bitand(90, 34)`,
			2,
		},
		{
			`bitnand(35, 9)`,
			34,
		},
		{
			`bitor(10, 5)`,
			15,
		},
		{
			`bitshr(7, 2)`,
			1,
		},
		{
			`bitshl(7, 2)`,
			28,
		},
		{
			`bitushr(-100, 5)`,
			576460752303423484,
		},
		{
			`"hello"[1:3]`,
			"el",
		},
		{
			`[1, 2, 3]?.[0]`,
			1,
		},
		{
			`[[1, 2], 3, 4]?.[0]?.[1]`,
			2,
		},
		{
			`[nil, 3, 4]?.[0]?.[1]`,
			nil,
		},
		{
			`1 > 2 < 3`,
			false,
		},
		{
			`1 < 2 < 3`,
			true,
		},
		{
			`1 < 2 < 3 > 4`,
			false,
		},
		{
			`1 < 2 < 3 > 2`,
			true,
		},
		{
			`1 < 2 < 3 == true`,
			true,
		},
	}

	for _, tt := range tests {
		t.Run(tt.code, func(t *testing.T) {
			{
				program, err := expr.Compile(tt.code, expr.Env(mock.Env{}))
				require.NoError(t, err, "compile error")

				got, err := expr.Run(program, env)
				require.NoError(t, err, "run error")
				assert.Equal(t, tt.want, got)
			}
			{
				program, err := expr.Compile(tt.code, expr.Optimize(false))
				require.NoError(t, err, "unoptimized")

				got, err := expr.Run(program, env)
				require.NoError(t, err, "unoptimized")
				assert.Equal(t, tt.want, got, "unoptimized")
			}
			{
				got, err := expr.Eval(tt.code, env)
				require.NoError(t, err, "eval")
				assert.Equal(t, tt.want, got, "eval")
			}
		})
	}
}

func TestExpr_error(t *testing.T) {
	env := mock.Env{}

	tests := []struct {
		code string
		want string
	}{
		{
			`filter(1..9, # > 9)[0]`,
			`reflect: slice index out of range (1:20)
 | filter(1..9, # > 9)[0]
 | ...................^`,
		},
	}

	for _, tt := range tests {
		t.Run(tt.code, func(t *testing.T) {
			program, err := expr.Compile(tt.code, expr.Env(mock.Env{}))
			require.NoError(t, err)

			_, err = expr.Run(program, env)
			require.Error(t, err)
			assert.Equal(t, tt.want, err.Error())
		})
	}
}

func TestExpr_optional_chaining(t *testing.T) {
	env := map[string]any{}
	program, err := expr.Compile("foo?.bar.baz", expr.Env(env), expr.AllowUndefinedVariables())
	require.NoError(t, err)

	got, err := expr.Run(program, env)
	require.NoError(t, err)
	assert.Equal(t, nil, got)
}

func TestExpr_optional_chaining_property(t *testing.T) {
	env := map[string]any{
		"foo": map[string]any{},
	}
	program, err := expr.Compile("foo.bar?.baz", expr.Env(env))
	require.NoError(t, err)

	got, err := expr.Run(program, env)
	require.NoError(t, err)
	assert.Equal(t, nil, got)
}

func TestExpr_optional_chaining_nested_chains(t *testing.T) {
	env := map[string]any{
		"foo": map[string]any{
			"id": 1,
			"bar": []map[string]any{
				1: {
					"baz": "baz",
				},
			},
		},
	}
	program, err := expr.Compile("foo?.bar[foo?.id]?.baz", expr.Env(env))
	require.NoError(t, err)

	got, err := expr.Run(program, env)
	require.NoError(t, err)
	assert.Equal(t, "baz", got)
}

func TestExpr_optional_chaining_array(t *testing.T) {
	env := map[string]any{}
	program, err := expr.Compile("foo?.[1]?.[2]?.[3]", expr.Env(env), expr.AllowUndefinedVariables())
	require.NoError(t, err)

	got, err := expr.Run(program, env)
	require.NoError(t, err)
	assert.Equal(t, nil, got)
}

func TestExpr_eval_with_env(t *testing.T) {
	_, err := expr.Eval("true", expr.Env(map[string]any{}))
	assert.Error(t, err)
	assert.Contains(t, err.Error(), "misused")
}

func TestExpr_fetch_from_func(t *testing.T) {
	_, err := expr.Eval("foo.Value", map[string]any{
		"foo": func() {},
	})
	assert.Error(t, err)
	assert.Contains(t, err.Error(), "cannot fetch Value from func()")
}

func TestExpr_map_default_values(t *testing.T) {
	env := map[string]any{
		"foo": map[string]string{},
		"bar": map[string]*string{},
	}

	input := `foo['missing'] == '' && bar['missing'] == nil`

	program, err := expr.Compile(input, expr.Env(env))
	require.NoError(t, err)

	output, err := expr.Run(program, env)
	require.NoError(t, err)
	require.Equal(t, true, output)
}

func TestExpr_map_default_values_compile_check(t *testing.T) {
	tests := []struct {
		env   any
		input string
	}{
		{
			mock.MapStringStringEnv{"foo": "bar"},
			`Split(foo, sep)`,
		},
		{
			mock.MapStringIntEnv{"foo": 1},
			`foo / bar`,
		},
	}
	for _, tt := range tests {
		_, err := expr.Compile(tt.input, expr.Env(tt.env), expr.AllowUndefinedVariables())
		require.NoError(t, err)
	}
}

func TestExpr_calls_with_nil(t *testing.T) {
	env := map[string]any{
		"equals": func(a, b any) any {
			assert.Nil(t, a, "a is not nil")
			assert.Nil(t, b, "b is not nil")
			return a == b
		},
		"is": mock.Is{},
	}

	p, err := expr.Compile(
		"a == nil && equals(b, nil) && is.Nil(c)",
		expr.Env(env),
		expr.Operator("==", "equals"),
		expr.AllowUndefinedVariables(),
	)
	require.NoError(t, err)

	out, err := expr.Run(p, env)
	require.NoError(t, err)
	require.Equal(t, true, out)
}

func TestExpr_call_float_arg_func_with_int(t *testing.T) {
	env := map[string]any{
		"cnv": func(f float64) any {
			return f
		},
	}
	tests := []struct {
		input    string
		expected float64
	}{
		{"-1", -1.0},
		{"1+1", 2.0},
		{"+1", 1.0},
		{"1-1", 0.0},
		{"1/1", 1.0},
		{"1*1", 1.0},
		{"1^1", 1.0},
	}
	for _, tt := range tests {
		t.Run(tt.input, func(t *testing.T) {
			p, err := expr.Compile(fmt.Sprintf("cnv(%s)", tt.input), expr.Env(env))
			require.NoError(t, err)

			out, err := expr.Run(p, env)
			require.NoError(t, err)
			require.Equal(t, tt.expected, out)
		})
	}
}

func TestConstExpr_error_panic(t *testing.T) {
	env := map[string]any{
		"divide": func(a, b int) int { return a / b },
	}

	_, err := expr.Compile(
		`1 + divide(1, 0)`,
		expr.Env(env),
		expr.ConstExpr("divide"),
	)
	require.Error(t, err)
	require.Equal(t, "compile error: integer divide by zero (1:5)\n | 1 + divide(1, 0)\n | ....^", err.Error())
}

type divideError struct{ Message string }

func (e divideError) Error() string {
	return e.Message
}

func TestConstExpr_error_as_error(t *testing.T) {
	env := map[string]any{
		"divide": func(a, b int) (int, error) {
			if b == 0 {
				return 0, divideError{"integer divide by zero"}
			}
			return a / b, nil
		},
	}

	_, err := expr.Compile(
		`1 + divide(1, 0)`,
		expr.Env(env),
		expr.ConstExpr("divide"),
	)
	require.Error(t, err)
	require.Equal(t, "integer divide by zero", err.Error())
	require.IsType(t, divideError{}, err)
}

func TestConstExpr_error_wrong_type(t *testing.T) {
	env := map[string]any{
		"divide": 0,
	}
	assert.Panics(t, func() {
		_, _ = expr.Compile(
			`1 + divide(1, 0)`,
			expr.Env(env),
			expr.ConstExpr("divide"),
		)
	})
}

func TestConstExpr_error_no_env(t *testing.T) {
	assert.Panics(t, func() {
		_, _ = expr.Compile(
			`1 + divide(1, 0)`,
			expr.ConstExpr("divide"),
		)
	})
}

var stringer = reflect.TypeOf((*fmt.Stringer)(nil)).Elem()

type stringerPatcher struct{}

func (p *stringerPatcher) Visit(node *ast.Node) {
	t := (*node).Type()
	if t == nil {
		return
	}
	if t.Implements(stringer) {
		ast.Patch(node, &ast.CallNode{
			Callee: &ast.MemberNode{
				Node:     *node,
				Property: &ast.StringNode{Value: "String"},
			},
		})
	}
}

func TestPatch(t *testing.T) {
	program, err := expr.Compile(
		`Foo == "Foo.String"`,
		expr.Env(mock.Env{}),
		expr.Patch(&mock.StringerPatcher{}),
	)
	require.NoError(t, err)

	output, err := expr.Run(program, mock.Env{})
	require.NoError(t, err)
	require.Equal(t, true, output)
}

func TestCompile_exposed_error(t *testing.T) {
	_, err := expr.Compile(`1 == true`)
	require.Error(t, err)

	fileError, ok := err.(*file.Error)
	require.True(t, ok, "error should be of type *file.Error")
	require.Equal(t, "invalid operation: == (mismatched types int and bool) (1:3)\n | 1 == true\n | ..^", fileError.Error())
	require.Equal(t, 2, fileError.Column)
	require.Equal(t, 1, fileError.Line)

	b, err := json.Marshal(err)
	require.NoError(t, err)
	require.Equal(t, `{"Line":1,"Column":2,"Message":"invalid operation: == (mismatched types int and bool)","Snippet":"\n | 1 == true\n | ..^","Prev":null}`, string(b))
}

func TestAsBool_exposed_error(t *testing.T) {
	_, err := expr.Compile(`42`, expr.AsBool())
	require.Error(t, err)

	_, ok := err.(*file.Error)
	require.False(t, ok, "error must not be of type *file.Error")
	require.Equal(t, "expected bool, but got int", err.Error())
}

func TestEval_exposed_error(t *testing.T) {
	_, err := expr.Eval(`1 % 0`, nil)
	require.Error(t, err)

	fileError, ok := err.(*file.Error)
	require.True(t, ok, "error should be of type *file.Error")
	require.Equal(t, "integer divide by zero (1:3)\n | 1 % 0\n | ..^", fileError.Error())
	require.Equal(t, 2, fileError.Column)
	require.Equal(t, 1, fileError.Line)
}

func TestIssue105(t *testing.T) {
	type A struct {
		Field string
	}
	type B struct {
		Field int
	}
	type C struct {
		A
		B
	}
	type Env struct {
		C
	}

	code := `
		A.Field == '' &&
		C.A.Field == '' &&
		B.Field == 0 &&
		C.B.Field == 0
	`

	_, err := expr.Compile(code, expr.Env(Env{}))
	require.NoError(t, err)

	_, err = expr.Compile(`Field == ''`, expr.Env(Env{}))
	require.Error(t, err)
	require.Contains(t, err.Error(), "ambiguous identifier Field")
}

func TestIssue_nested_closures(t *testing.T) {
	code := `all(1..3, { all(1..3, { # > 0 }) and # > 0 })`

	program, err := expr.Compile(code)
	require.NoError(t, err)

	output, err := expr.Run(program, nil)
	require.NoError(t, err)
	require.True(t, output.(bool))
}

func TestIssue138(t *testing.T) {
	env := map[string]any{}

	_, err := expr.Compile(`1 / (1 - 1)`, expr.Env(env))
	require.NoError(t, err)

	_, err = expr.Compile(`1 % 0`, expr.Env(env))
	require.Error(t, err)
	require.Equal(t, "integer divide by zero (1:3)\n | 1 % 0\n | ..^", err.Error())
}

func TestIssue154(t *testing.T) {
	type Data struct {
		Array  *[2]any
		Slice  *[]any
		Map    *map[string]any
		String *string
	}

	type Env struct {
		Data *Data
	}

	b := true
	i := 10
	s := "value"

	Array := [2]any{
		&b,
		&i,
	}

	Slice := []any{
		&b,
		&i,
	}

	Map := map[string]any{
		"Bool": &b,
		"Int":  &i,
	}

	env := Env{
		Data: &Data{
			Array:  &Array,
			Slice:  &Slice,
			Map:    &Map,
			String: &s,
		},
	}

	tests := []string{
		`Data.Array[0] == true`,
		`Data.Array[1] == 10`,
		`Data.Slice[0] == true`,
		`Data.Slice[1] == 10`,
		`Data.Map["Bool"] == true`,
		`Data.Map["Int"] == 10`,
		`Data.String == "value"`,
	}

	for _, input := range tests {
		program, err := expr.Compile(input, expr.Env(env))
		require.NoError(t, err, input)

		output, err := expr.Run(program, env)
		require.NoError(t, err)
		assert.True(t, output.(bool), input)
	}
}

func TestIssue270(t *testing.T) {
	env := map[string]any{
		"int8":     int8(1),
		"int16":    int16(3),
		"int32":    int32(5),
		"int64":    int64(7),
		"uint8":    uint8(11),
		"uint16":   uint16(13),
		"uint32":   uint32(17),
		"uint64":   uint64(19),
		"int8a":    uint(23),
		"int8b":    uint(29),
		"int16a":   uint(31),
		"int16b":   uint(37),
		"int32a":   uint(41),
		"int32b":   uint(43),
		"int64a":   uint(47),
		"int64b":   uint(53),
		"uint8a":   uint(59),
		"uint8b":   uint(61),
		"uint16a":  uint(67),
		"uint16b":  uint(71),
		"uint32a":  uint(73),
		"uint32b":  uint(79),
		"uint64a":  uint(83),
		"uint64b":  uint(89),
		"float32a": float32(97),
		"float32b": float32(101),
		"float64a": float64(103),
		"float64b": float64(107),
	}
	for _, each := range []struct {
		input string
	}{
		{"int8 / int16"},
		{"int32 / int64"},
		{"uint8 / uint16"},
		{"uint32 / uint64"},
		{"int8 / uint64"},
		{"int64 / uint8"},
		{"int8a / int8b"},
		{"int16a / int16b"},
		{"int32a / int32b"},
		{"int64a / int64b"},
		{"uint8a / uint8b"},
		{"uint16a / uint16b"},
		{"uint32a / uint32b"},
		{"uint64a / uint64b"},
		{"float32a / float32b"},
		{"float64a / float64b"},
	} {
		p, err := expr.Compile(each.input, expr.Env(env))
		require.NoError(t, err)

		out, err := expr.Run(p, env)
		require.NoError(t, err)
		require.IsType(t, float64(0), out)
	}
}

func TestIssue271(t *testing.T) {
	type BarArray []float64

	type Foo struct {
		Bar BarArray
		Baz int
	}

	type Env struct {
		Foo Foo
	}

	code := `Foo.Bar[0]`

	program, err := expr.Compile(code, expr.Env(Env{}))
	require.NoError(t, err)

	output, err := expr.Run(program, Env{
		Foo: Foo{
			Bar: BarArray{1.0, 2.0, 3.0},
		},
	})
	require.NoError(t, err)
	require.Equal(t, 1.0, output)
}

type Issue346Array []Issue346Type

type Issue346Type struct {
	Bar string
}

func (i Issue346Array) Len() int {
	return len(i)
}

func TestIssue346(t *testing.T) {
	code := `Foo[0].Bar`

	env := map[string]any{
		"Foo": Issue346Array{
			{Bar: "bar"},
		},
	}
	program, err := expr.Compile(code, expr.Env(env))
	require.NoError(t, err)

	output, err := expr.Run(program, env)
	require.NoError(t, err)
	require.Equal(t, "bar", output)
}

func TestCompile_allow_to_use_interface_to_get_an_element_from_map(t *testing.T) {
	code := `{"value": "ok"}[vars.key]`
	env := map[string]any{
		"vars": map[string]any{
			"key": "value",
		},
	}

	program, err := expr.Compile(code, expr.Env(env))
	assert.NoError(t, err)

	out, err := expr.Run(program, env)
	assert.NoError(t, err)
	assert.Equal(t, "ok", out)

	t.Run("with allow undefined variables", func(t *testing.T) {
		code := `{'key': 'value'}[Key]`
		env := mock.MapStringStringEnv{}
		options := []expr.Option{
			expr.AllowUndefinedVariables(),
		}

		program, err := expr.Compile(code, options...)
		assert.NoError(t, err)

		out, err := expr.Run(program, env)
		assert.NoError(t, err)
		assert.Equal(t, nil, out)
	})
}

func TestFastCall(t *testing.T) {
	env := map[string]any{
		"func": func(in any) float64 {
			return 8
		},
	}
	code := `func("8")`

	program, err := expr.Compile(code, expr.Env(env))
	assert.NoError(t, err)

	out, err := expr.Run(program, env)
	assert.NoError(t, err)
	assert.Equal(t, float64(8), out)
}

func TestFastCall_OpCallFastErr(t *testing.T) {
	env := map[string]any{
		"func": func(...any) (any, error) {
			return 8, nil
		},
	}
	code := `func("8")`

	program, err := expr.Compile(code, expr.Env(env))
	assert.NoError(t, err)

	out, err := expr.Run(program, env)
	assert.NoError(t, err)
	assert.Equal(t, 8, out)
}

func TestRun_custom_func_returns_an_error_as_second_arg(t *testing.T) {
	env := map[string]any{
		"semver": func(value string, cmp string) (bool, error) { return true, nil },
	}

	p, err := expr.Compile(`semver("1.2.3", "= 1.2.3")`, expr.Env(env))
	assert.NoError(t, err)

	out, err := expr.Run(p, env)
	assert.NoError(t, err)
	assert.Equal(t, true, out)
}

func TestFunction(t *testing.T) {
	add := expr.Function(
		"add",
		func(p ...any) (any, error) {
			out := 0
			for _, each := range p {
				out += each.(int)
			}
			return out, nil
		},
		new(func(...int) int),
	)

	p, err := expr.Compile(`add() + add(1) + add(1, 2) + add(1, 2, 3) + add(1, 2, 3, 4)`, add)
	assert.NoError(t, err)

	out, err := expr.Run(p, nil)
	assert.NoError(t, err)
	assert.Equal(t, 20, out)
}

// Nil coalescing operator
func TestRun_NilCoalescingOperator(t *testing.T) {
	env := map[string]any{
		"foo": map[string]any{
			"bar": "value",
		},
	}

	t.Run("value", func(t *testing.T) {
		p, err := expr.Compile(`foo.bar ?? "default"`, expr.Env(env))
		assert.NoError(t, err)

		out, err := expr.Run(p, env)
		assert.NoError(t, err)
		assert.Equal(t, "value", out)
	})

	t.Run("default", func(t *testing.T) {
		p, err := expr.Compile(`foo.baz ?? "default"`, expr.Env(env))
		assert.NoError(t, err)

		out, err := expr.Run(p, env)
		assert.NoError(t, err)
		assert.Equal(t, "default", out)
	})

	t.Run("default with chain", func(t *testing.T) {
		p, err := expr.Compile(`foo?.bar ?? "default"`, expr.Env(env))
		assert.NoError(t, err)

		out, err := expr.Run(p, map[string]any{})
		assert.NoError(t, err)
		assert.Equal(t, "default", out)
	})
}

func TestEval_nil_in_maps(t *testing.T) {
	env := map[string]any{
		"m":     map[any]any{nil: "bar"},
		"empty": map[any]any{},
	}
	t.Run("nil key exists", func(t *testing.T) {
		p, err := expr.Compile(`m[nil]`, expr.Env(env))
		assert.NoError(t, err)

		out, err := expr.Run(p, env)
		assert.NoError(t, err)
		assert.Equal(t, "bar", out)
	})
	t.Run("no nil key", func(t *testing.T) {
		p, err := expr.Compile(`empty[nil]`, expr.Env(env))
		assert.NoError(t, err)

		out, err := expr.Run(p, env)
		assert.NoError(t, err)
		assert.Equal(t, nil, out)
	})
	t.Run("nil in m", func(t *testing.T) {
		p, err := expr.Compile(`nil in m`, expr.Env(env))
		assert.NoError(t, err)

		out, err := expr.Run(p, env)
		assert.NoError(t, err)
		assert.Equal(t, true, out)
	})
	t.Run("nil in empty", func(t *testing.T) {
		p, err := expr.Compile(`nil in empty`, expr.Env(env))
		assert.NoError(t, err)

		out, err := expr.Run(p, env)
		assert.NoError(t, err)
		assert.Equal(t, false, out)
	})
}

// Test the use of env keyword.  Forms env[] and env[”] are valid.
// The enclosed identifier must be in the expression env.
func TestEnv_keyword(t *testing.T) {
	env := map[string]any{
		"space test":                       "ok",
		"space_test":                       "not ok", // Seems to be some underscore substituting happening, check that.
		"Section 1-2a":                     "ok",
		`c:\ndrive\2015 Information Table`: "ok",
		"%*worst function name ever!!": func() string {
			return "ok"
		}(),
		"1":      "o",
		"2":      "k",
		"num":    10,
		"mylist": []int{1, 2, 3, 4, 5},
		"MIN": func(a, b int) int {
			if a < b {
				return a
			} else {
				return b
			}
		},
		"red":   "n",
		"irect": "um",
		"String Map": map[string]string{
			"one":   "two",
			"three": "four",
		},
		"OtherMap": map[string]string{
			"a": "b",
			"c": "d",
		},
	}

	// No error cases
	var tests = []struct {
		code string
		want any
	}{
		{"$env['space test']", "ok"},
		{"$env['Section 1-2a']", "ok"},
		{`$env["c:\\ndrive\\2015 Information Table"]`, "ok"},
		{"$env['%*worst function name ever!!']", "ok"},
		{"$env['String Map'].one", "two"},
		{"$env['1'] + $env['2']", "ok"},
		{"1 + $env['num'] + $env['num']", 21},
		{"MIN($env['num'],0)", 0},
		{"$env['nu' + 'm']", 10},
		{"$env[red + irect]", 10},
		{"$env['String Map']?.five", ""},
		{"$env.red", "n"},
		{"$env?.unknown", nil},
		{"$env.mylist[1]", 2},
		{"$env?.OtherMap?.a", "b"},
		{"$env?.OtherMap?.d", ""},
		{"'num' in $env", true},
		{"get($env, 'num')", 10},
	}

	for _, tt := range tests {
		t.Run(tt.code, func(t *testing.T) {

			program, err := expr.Compile(tt.code, expr.Env(env))
			require.NoError(t, err, "compile error")

			got, err := expr.Run(program, env)
			require.NoError(t, err, "execution error")

			assert.Equal(t, tt.want, got, tt.code)
		})
	}

	for _, tt := range tests {
		t.Run(tt.code, func(t *testing.T) {
			got, err := expr.Eval(tt.code, env)
			require.NoError(t, err, "eval error: "+tt.code)

			assert.Equal(t, tt.want, got, "eval: "+tt.code)
		})
	}

	// error cases
	tests = []struct {
		code string
		want any
	}{
		{"env()", "bad"},
	}

	for _, tt := range tests {
		t.Run(tt.code, func(t *testing.T) {
			_, err := expr.Eval(tt.code, expr.Env(env))
			require.Error(t, err, "compile error")

		})
	}
}

func TestEnv_keyword_with_custom_functions(t *testing.T) {
	fn := expr.Function("fn", func(params ...any) (any, error) {
		return "ok", nil
	})

	var tests = []struct {
		code  string
		error bool
	}{
		{`fn()`, false},
		{`$env.fn()`, true},
		{`$env["fn"]`, true},
	}

	for _, tt := range tests {
		t.Run(tt.code, func(t *testing.T) {
			_, err := expr.Compile(tt.code, expr.Env(mock.Env{}), fn)
			if tt.error {
				require.Error(t, err)
			} else {
				require.NoError(t, err)
			}
		})
	}
}

func TestIssue401(t *testing.T) {
	program, err := expr.Compile("(a - b + c) / d", expr.AllowUndefinedVariables())
	require.NoError(t, err, "compile error")

	output, err := expr.Run(program, map[string]any{
		"a": 1,
		"b": 2,
		"c": 3,
		"d": 4,
	})
	require.NoError(t, err, "run error")
	require.Equal(t, 0.5, output)
}

func TestEval_slices_out_of_bound(t *testing.T) {
	tests := []struct {
		code string
		want any
	}{
		{"[1, 2, 3][:99]", []any{1, 2, 3}},
		{"[1, 2, 3][99:]", []any{}},
		{"[1, 2, 3][:-99]", []any{}},
		{"[1, 2, 3][-99:]", []any{1, 2, 3}},
	}

	for _, tt := range tests {
		t.Run(tt.code, func(t *testing.T) {
			got, err := expr.Eval(tt.code, nil)
			require.NoError(t, err, "eval error: "+tt.code)
			assert.Equal(t, tt.want, got, "eval: "+tt.code)
		})
	}
}

func TestMemoryBudget(t *testing.T) {
	tests := []struct {
		code string
	}{
		{`map(1..100, {map(1..100, {map(1..100, {0})})})`},
		{`len(1..10000000)`},
	}

	for _, tt := range tests {
		t.Run(tt.code, func(t *testing.T) {
			program, err := expr.Compile(tt.code)
			require.NoError(t, err, "compile error")

			_, err = expr.Run(program, nil)
			assert.Error(t, err, "run error")
			assert.Contains(t, err.Error(), "memory budget exceeded")
		})
	}
}

func TestExpr_custom_tests(t *testing.T) {
	f, err := os.Open("custom_tests.json")
	if os.IsNotExist(err) {
		t.Skip("no custom tests")
		return
	}

	require.NoError(t, err, "open file error")
	defer f.Close()

	var tests []string
	err = json.NewDecoder(f).Decode(&tests)
	require.NoError(t, err, "decode json error")

	for id, tt := range tests {
		t.Run(fmt.Sprintf("line %v", id+2), func(t *testing.T) {
			program, err := expr.Compile(tt)
			require.NoError(t, err)

			timeout := make(chan bool, 1)
			go func() {
				time.Sleep(time.Second)
				timeout <- true
			}()

			done := make(chan bool, 1)
			go func() {
				out, err := expr.Run(program, nil)
				// Make sure out is used.
				_ = fmt.Sprintf("%v", out)
				assert.Error(t, err)
				done <- true
			}()

			select {
			case <-done:
				// Success.
			case <-timeout:
				t.Fatal("timeout")
			}
		})
	}
}

func TestIssue432(t *testing.T) {
	env := map[string]any{
		"func": func(
			paramUint32 uint32,
			paramUint16 uint16,
			paramUint8 uint8,
			paramUint uint,
			paramInt32 int32,
			paramInt16 int16,
			paramInt8 int8,
			paramInt int,
			paramFloat64 float64,
			paramFloat32 float32,
		) float64 {
			return float64(paramUint32) + float64(paramUint16) + float64(paramUint8) + float64(paramUint) +
				float64(paramInt32) + float64(paramInt16) + float64(paramInt8) + float64(paramInt) +
				float64(paramFloat64) + float64(paramFloat32)
		},
	}
	code := `func(1,1,1,1,1,1,1,1,1,1)`

	program, err := expr.Compile(code, expr.Env(env))
	assert.NoError(t, err)

	out, err := expr.Run(program, env)
	assert.NoError(t, err)
	assert.Equal(t, float64(10), out)
}

func TestIssue453(t *testing.T) {
	env := map[string]any{
		"foo": nil,
	}
	_, err := expr.Compile(`foo()`, expr.Env(env))
	require.Error(t, err)
}

func TestIssue461(t *testing.T) {
	type EnvStr string
	type EnvField struct {
		S   EnvStr
		Str string
	}
	type Env struct {
		S        EnvStr
		Str      string
		EnvField EnvField
	}
	var tests = []struct {
		input string
		env   Env
		want  bool
	}{
		{
			input: "Str == S",
			env:   Env{S: "string", Str: "string"},
			want:  false,
		},
		{
			input: "Str == Str",
			env:   Env{Str: "string"},
			want:  true,
		},
		{
			input: "S == S",
			env:   Env{Str: "string"},
			want:  true,
		},
		{
			input: `Str == "string"`,
			env:   Env{Str: "string"},
			want:  true,
		},
		{
			input: `S == "string"`,
			env:   Env{Str: "string"},
			want:  false,
		},
		{
			input: "EnvField.Str == EnvField.S",
			env:   Env{EnvField: EnvField{S: "string", Str: "string"}},
			want:  false,
		},
		{
			input: "EnvField.Str == EnvField.Str",
			env:   Env{EnvField: EnvField{Str: "string"}},
			want:  true,
		},
		{
			input: "EnvField.S == EnvField.S",
			env:   Env{EnvField: EnvField{Str: "string"}},
			want:  true,
		},
		{
			input: `EnvField.Str == "string"`,
			env:   Env{EnvField: EnvField{Str: "string"}},
			want:  true,
		},
		{
			input: `EnvField.S == "string"`,
			env:   Env{EnvField: EnvField{Str: "string"}},
			want:  false,
		},
	}

	for _, tt := range tests {
		t.Run(tt.input, func(t *testing.T) {
			program, err := expr.Compile(tt.input, expr.Env(tt.env), expr.AsBool())

			out, err := expr.Run(program, tt.env)
			require.NoError(t, err)

			require.Equal(t, tt.want, out)
		})
	}
}

func TestIssue462(t *testing.T) {
	env := map[string]any{
		"foo": func() (string, error) {
			return "bar", nil
		},
	}
	_, err := expr.Compile(`$env.unknown(int())`, expr.Env(env))
	require.Error(t, err)
}

func TestIssue_embedded_pointer_struct(t *testing.T) {
	var tests = []struct {
		input string
		env   mock.Env
		want  any
	}{
		{
			input: "EmbedPointerEmbedInt > 0",
			env: mock.Env{
				Embed: mock.Embed{
					EmbedPointerEmbed: &mock.EmbedPointerEmbed{
						EmbedPointerEmbedInt: 123,
					},
				},
			},
			want: true,
		},
		{
			input: "(Embed).EmbedPointerEmbedInt > 0",
			env: mock.Env{
				Embed: mock.Embed{
					EmbedPointerEmbed: &mock.EmbedPointerEmbed{
						EmbedPointerEmbedInt: 123,
					},
				},
			},
			want: true,
		},
		{
			input: "(Embed).EmbedPointerEmbedInt > 0",
			env: mock.Env{
				Embed: mock.Embed{
					EmbedPointerEmbed: &mock.EmbedPointerEmbed{
						EmbedPointerEmbedInt: 0,
					},
				},
			},
			want: false,
		},
		{
			input: "(Embed).EmbedPointerEmbedMethod(0)",
			env: mock.Env{
				Embed: mock.Embed{
					EmbedPointerEmbed: &mock.EmbedPointerEmbed{
						EmbedPointerEmbedInt: 0,
					},
				},
			},
			want: "",
		},
		{
			input: "(Embed).EmbedPointerEmbedPointerReceiverMethod(0)",
			env: mock.Env{
				Embed: mock.Embed{
					EmbedPointerEmbed: nil,
				},
			},
			want: "",
		},
	}
	for _, tt := range tests {
		t.Run(tt.input, func(t *testing.T) {
			program, err := expr.Compile(tt.input, expr.Env(tt.env))
			require.NoError(t, err)

			out, err := expr.Run(program, tt.env)
			require.NoError(t, err)

			require.Equal(t, tt.want, out)
		})
	}
}

func TestIssue474(t *testing.T) {
	testCases := []struct {
		code string
		fail bool
	}{
		{
			code: `func("invalid")`,
			fail: true,
		},
		{
			code: `func(true)`,
			fail: true,
		},
		{
			code: `func([])`,
			fail: true,
		},
		{
			code: `func({})`,
			fail: true,
		},
		{
			code: `func(1)`,
			fail: false,
		},
		{
			code: `func(1.5)`,
			fail: false,
		},
	}

	for _, tc := range testCases {
		ltc := tc
		t.Run(ltc.code, func(t *testing.T) {
			t.Parallel()
			function := expr.Function("func", func(params ...any) (any, error) {
				return true, nil
			}, new(func(float64) bool))
			_, err := expr.Compile(ltc.code, function)
			if ltc.fail {
				if err == nil {
					t.Error("expected an error, but it was nil")
					t.FailNow()
				}
			} else {
				if err != nil {
					t.Errorf("expected nil, but it was %v", err)
					t.FailNow()
				}
			}
		})
	}
}

func TestRaceCondition_variables(t *testing.T) {
	program, err := expr.Compile(`let foo = 1; foo + 1`, expr.Env(mock.Env{}))
	require.NoError(t, err)

	var wg sync.WaitGroup

	for i := 0; i < 10; i++ {
		wg.Add(1)
		go func() {
			defer wg.Done()
			out, err := expr.Run(program, mock.Env{})
			require.NoError(t, err)
			require.Equal(t, 2, out)
		}()
	}

	wg.Wait()
}

func TestOperatorDependsOnEnv(t *testing.T) {
	env := map[string]any{
		"plus": func(a, b int) int {
			return 42
		},
	}
	program, err := expr.Compile(`1 + 2`, expr.Operator("+", "plus"), expr.Env(env))
	require.NoError(t, err)

	out, err := expr.Run(program, env)
	require.NoError(t, err)
	assert.Equal(t, 42, out)
}

func TestIssue624(t *testing.T) {
	type tag struct {
		Name string
	}

	type item struct {
		Tags []tag
	}

	i := item{
		Tags: []tag{
			{Name: "one"},
			{Name: "two"},
		},
	}

	rule := `[
true && true, 
one(Tags, .Name in ["one"]), 
one(Tags, .Name in ["two"]), 
one(Tags, .Name in ["one"]) && one(Tags, .Name in ["two"])
]`
	resp, err := expr.Eval(rule, i)
	require.NoError(t, err)
	require.Equal(t, []interface{}{true, true, true, true}, resp)
}

func TestPredicateCombination(t *testing.T) {
	tests := []struct {
		code1 string
		code2 string
	}{
		{"all(1..3, {# > 0}) && all(1..3, {# < 4})", "all(1..3, {# > 0 && # < 4})"},
		{"all(1..3, {# > 1}) && all(1..3, {# < 4})", "all(1..3, {# > 1 && # < 4})"},
		{"all(1..3, {# > 0}) && all(1..3, {# < 2})", "all(1..3, {# > 0 && # < 2})"},
		{"all(1..3, {# > 1}) && all(1..3, {# < 2})", "all(1..3, {# > 1 && # < 2})"},

		{"any(1..3, {# > 0}) || any(1..3, {# < 4})", "any(1..3, {# > 0 || # < 4})"},
		{"any(1..3, {# > 1}) || any(1..3, {# < 4})", "any(1..3, {# > 1 || # < 4})"},
		{"any(1..3, {# > 0}) || any(1..3, {# < 2})", "any(1..3, {# > 0 || # < 2})"},
		{"any(1..3, {# > 1}) || any(1..3, {# < 2})", "any(1..3, {# > 1 || # < 2})"},

		{"none(1..3, {# > 0}) && none(1..3, {# < 4})", "none(1..3, {# > 0 || # < 4})"},
		{"none(1..3, {# > 1}) && none(1..3, {# < 4})", "none(1..3, {# > 1 || # < 4})"},
		{"none(1..3, {# > 0}) && none(1..3, {# < 2})", "none(1..3, {# > 0 || # < 2})"},
		{"none(1..3, {# > 1}) && none(1..3, {# < 2})", "none(1..3, {# > 1 || # < 2})"},
	}
	for _, tt := range tests {
		t.Run(tt.code1, func(t *testing.T) {
			out1, err := expr.Eval(tt.code1, nil)
			require.NoError(t, err)

			out2, err := expr.Eval(tt.code2, nil)
			require.NoError(t, err)

			require.Equal(t, out1, out2)
		})
	}
<<<<<<< HEAD
=======
}

func TestArrayComparison(t *testing.T) {
	tests := []struct {
		env  any
		code string
	}{
		{[]string{"A", "B"}, "foo == ['A', 'B']"},
		{[]int{1, 2}, "foo == [1, 2]"},
		{[]uint8{1, 2}, "foo == [1, 2]"},
		{[]float64{1.1, 2.2}, "foo == [1.1, 2.2]"},
		{[]any{"A", 1, 1.1, true}, "foo == ['A', 1, 1.1, true]"},
		{[]string{"A", "B"}, "foo != [1, 2]"},
	}

	for _, tt := range tests {
		t.Run(tt.code, func(t *testing.T) {
			env := map[string]any{"foo": tt.env}
			program, err := expr.Compile(tt.code, expr.Env(env))
			require.NoError(t, err)

			out, err := expr.Run(program, env)
			require.NoError(t, err)
			require.Equal(t, true, out)
		})
	}
>>>>>>> 524efca4
}<|MERGE_RESOLUTION|>--- conflicted
+++ resolved
@@ -2712,8 +2712,6 @@
 			require.Equal(t, out1, out2)
 		})
 	}
-<<<<<<< HEAD
-=======
 }
 
 func TestArrayComparison(t *testing.T) {
@@ -2740,5 +2738,4 @@
 			require.Equal(t, true, out)
 		})
 	}
->>>>>>> 524efca4
 }